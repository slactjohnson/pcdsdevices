import logging
from unittest.mock import Mock

import pytest
from ophyd.device import Component as Cpt
from ophyd.device import Device
from ophyd.signal import Signal
from ophyd.sim import make_fake_device

<<<<<<< HEAD
from pcdsdevices.state import (PVStatePositioner, StatePositioner,
                               StateRecordPositioner, StateStatus,
                               TwinCATStatePositioner)
=======
from ..state import (PVStatePositioner, StatePositioner, StateRecordPositioner,
                     StateStatus)
>>>>>>> 836c5213

logger = logging.getLogger(__name__)


class PrefixSignal(Signal):
    def __init__(self, prefix, **kwargs):
        super().__init__(**kwargs)


# Define the class
class LimCls(PVStatePositioner):
    lowlim = Cpt(PrefixSignal, 'lowlim')
    highlim = Cpt(PrefixSignal, 'highlim')

    _state_logic = {'lowlim': {0: 'in',
                               1: 'defer'},
                    'highlim': {0: 'out',
                                1: 'defer'}}

    _states_alias = {'in': 'IN', 'out': 'OUT'}


# Override the setter
class LimCls2(LimCls):
    def _do_move(self, value):
        state = value.name
        if state == 'in':
            self.highlim.put(1)
            self.lowlim.put(0)
        elif state == 'out':
            self.highlim.put(0)
            self.lowlim.put(1)


# For additional tests
class IntState(StatePositioner):
    state = Cpt(PrefixSignal, 'int', value=2)
    states_list = [None, 'UNO', 'OUT']
    _states_alias = {'UNO': ['IN', 'in']}


def test_state_positioner_basic():
    logger.debug('test_state_positioner_basic')
    states = IntState('INT', name='int')
    assert states.position == 'IN'
    states.hints
    states.move(3)
    assert states.position == 'OUT'
    states.move('2')
    assert states.position == 'IN'


def test_pvstate_positioner_logic():
    """
    Make sure all the internal logic works as expected. Use fake signals
    instead of EPICS signals with live hosts.
    """
    logger.debug('test_pvstate_positioner')
    lim_obj = LimCls('BASE', name='test')

    # Check the state machine
    # Limits are defered
    lim_obj.lowlim.put(1)
    lim_obj.highlim.put(1)
    assert(lim_obj.position == 'Unknown')
    # Limits are out
    lim_obj.highlim.put(0)
    assert(lim_obj.position == 'OUT')
    # Limits are in
    lim_obj.lowlim.put(0)
    lim_obj.highlim.put(1)
    assert(lim_obj.position == 'IN')
    # Limits are in conflicting state
    lim_obj.lowlim.put(0)
    lim_obj.highlim.put(0)
    assert(lim_obj.position == 'Unknown')

    with pytest.raises(NotImplementedError):
        lim_obj.move('IN')

    lim_obj.states_enum['IN']
    lim_obj.states_enum['OUT']
    lim_obj.states_enum['Unknown']
    with pytest.raises(KeyError):
        lim_obj.states_enum['defer']


def test_pvstate_positioner_describe():
    logger.debug('test_pvstate_positioner_describe')
    lim_obj = LimCls('BASE', name='test')
    # No smoke please
    desc = lim_obj.state.describe()[lim_obj.state.name]
    assert len(desc['enum_strs']) == 3  # In, Out, Unknown
    assert desc['dtype'] == 'string'


def test_pvstate_positioner_sets():
    logger.debug('test_pvstate_positioner_sets')
    lim_obj2 = LimCls2('BASE', name='test')
    with pytest.raises(ValueError):
        lim_obj2.move('asdfe')
    with pytest.raises(ValueError):
        lim_obj2.move('Unknown')
    cb = Mock()
    lim_obj2.move('OUT', moved_cb=cb).wait(timeout=1)
    assert(cb.called)
    assert(lim_obj2.position == 'OUT')
    lim_obj2.move('IN', wait=True)
    assert(lim_obj2.position == 'IN')

    lim_obj2.move(2)
    assert(lim_obj2.position == 'OUT')

    with pytest.raises(TypeError):
        lim_obj2.move(123.456)

    lim_obj2.state.put('IN')
    assert(lim_obj2.position == 'IN')


def test_basic_subscribe():
    logger.debug('test_basic_subscribe')
    lim_obj = LimCls('BASE', name='test')
    cb = Mock()
    lim_obj.subscribe(cb, run=False)
    lim_obj.lowlim.put(1)
    lim_obj.highlim.put(1)
    lim_obj.highlim.put(0)
    assert cb.called


def test_staterecord_positioner():
    """
    Nothing special can be done without live hosts, just make sure we can
    create a class and call methods for coverage.
    """
    logger.debug('test_staterecord_positioner')

    FakeState = make_fake_device(StateRecordPositioner)

    class MyStates(FakeState):
        states_list = ['YES', 'NO', 'MAYBE', 'SO']

    state = MyStates('A:PV', name='test')
    cb = Mock()
    state.subscribe(cb, event_type=state.SUB_READBACK, run=False)
    state.motor.user_readback.sim_put(1.23)
    assert cb.called


def test_state_status():
    logger.debug('test_state_status')
    lim_obj = LimCls('BASE', name='test')
    # Create a status for 'in'
    status = StateStatus(lim_obj, 'IN')
    # Put readback to 'in'
    lim_obj.lowlim.put(0)
    lim_obj.highlim.put(1)
    status.wait(timeout=1)
    assert status.done and status.success
    # Check our callback was cleared
    assert status.check_value not in lim_obj._callbacks[lim_obj.SUB_STATE]


class InconsistentState(StatePositioner):
    states_list = ['Unknown', 'IN', 'OUT']
    _states_alias = {'IN': 'OUT', 'OUT': 'IN'}


def test_state_error():
    logger.debug('test_state_error')
    with pytest.raises(ValueError):
        InconsistentState('prefix', name='bad')


def test_subcls_warning():
    logger.debug('test_subcls_warning')
    with pytest.raises(TypeError):
        StatePositioner('prefix', name='name')
    with pytest.raises(TypeError):
        PVStatePositioner('prefix', name='name')


class InOutSignal(Signal):
    _metadata_keys = (Signal._core_metadata_keys + ('enum_strs',))


class NoStatesList(StatePositioner):
    state = Cpt(InOutSignal)


def test_auto_states():
    logger.debug('test_auto_states')
    states = NoStatesList(prefix='NOSTATE', name='no_state')
    enum_strs = ('Unknown', 'IN', 'OUT')
    states.state._run_subs(sub_type=states.state.SUB_META, enum_strs=enum_strs)
    assert states.states_list == list(enum_strs)


def test_twincat_state_config_dynamic():
    logger.debug('test_twincat_state_config_dynamic')
    # Make some classes that use the dynamic states and count states
    # Instantiate real and fake versions

    class StandaloneStates(TwinCATStatePositioner):
        config_state_count = 2

    class DeviceWithStates(Device):
        config_state_count = 3
        state = Cpt(StandaloneStates, 'TST', kind='normal')

    FakeStandaloneStates = make_fake_device(StandaloneStates)
    FakeDeviceWithStates = make_fake_device(DeviceWithStates)

    states2 = StandaloneStates('STATES2:', name='states2')
    for name in ('state01', 'state02'):
        assert name in states2.config.component_names
        getattr(states2.config, name)
    with pytest.raises(AttributeError):
        states2.config.state03

    states3 = DeviceWithStates('STATES3:', name='states3')
    for name in ('state01', 'state02', 'state03'):
        assert name in states3.state.config.component_names
        getattr(states3.state.config, name)
    with pytest.raises(AttributeError):
        states3.state.config.state04

    fake_states2 = FakeStandaloneStates('STATES2:', name='fake_states2')
    for name in ('state01', 'state02'):
        assert name in fake_states2.config.component_names
        getattr(fake_states2.config, name)
    with pytest.raises(AttributeError):
        fake_states2.config.state03

    fake_states3 = FakeDeviceWithStates('STATES3:', name='fake_states3')
    for name in ('state01', 'state02', 'state03'):
        assert name in fake_states3.state.config.component_names
        getattr(fake_states3.state.config, name)
    with pytest.raises(AttributeError):
        fake_states3.state.config.state04<|MERGE_RESOLUTION|>--- conflicted
+++ resolved
@@ -7,14 +7,9 @@
 from ophyd.signal import Signal
 from ophyd.sim import make_fake_device
 
-<<<<<<< HEAD
-from pcdsdevices.state import (PVStatePositioner, StatePositioner,
-                               StateRecordPositioner, StateStatus,
-                               TwinCATStatePositioner)
-=======
-from ..state import (PVStatePositioner, StatePositioner, StateRecordPositioner,
-                     StateStatus)
->>>>>>> 836c5213
+from ..state import (
+    PVStatePositioner, StatePositioner, StateRecordPositioner, StateStatus,
+    TwinCATStatePositioner)
 
 logger = logging.getLogger(__name__)
 
