--- conflicted
+++ resolved
@@ -8,11 +8,8 @@
 from .doc_stubs import basic_positioner_init
 from .epics_motor import IMS
 from .inout import InOutRecordPositioner
-<<<<<<< HEAD
 from .mv_interface import tweak_base
-=======
 from .sim import FastMotor
->>>>>>> 954025f8
 
 
 class XFLS(InOutRecordPositioner):
@@ -47,7 +44,6 @@
         self.z_prefix = z_prefix
         super().__init__(x_prefix, *args, **kwargs)
 
-<<<<<<< HEAD
     def tweak(self):
         """
         Calls the tweak function from mv_interface.
@@ -112,7 +108,7 @@
             return
         if z_position is not None:
             self.calib_z.move(z_position)
-=======
+
 
 class SimLensStack(LensStack):
     """
@@ -120,5 +116,4 @@
     """
     x = Cpt(FastMotor, limits=(-10, 10))
     y = Cpt(FastMotor, limits=(-10, 10))
-    z = Cpt(FastMotor, limits=(-100, 100))
->>>>>>> 954025f8
+    z = Cpt(FastMotor, limits=(-100, 100))